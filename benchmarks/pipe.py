# Copyright (c) Facebook, Inc. and its affiliates. All rights reserved.

import argparse
import logging
import math
import os
import time

from benchmark_dataset import BenchmarkLMDataset, collate_sentences_lm
import datasets
import models
from models import TransformerLMSequntial
import torch
from torch.distributed import rpc
import torch.multiprocessing as mp
import torch.nn as nn
from torch.nn.parallel import DistributedDataParallel as DDP
from torch.utils.data import DataLoader

from fairscale.nn import Pipe
from fairscale.nn.model_parallel import initialize_model_parallel
from fairscale.nn.model_parallel.initialize import get_data_parallel_group, get_pipeline_parallel_group
from fairscale.nn.pipe import LazyModule, pipe
from fairscale.optim import GradScaler
from fairscale.optim.oss import OSS
from fairscale.utils.testing import dist_init, get_worker_map

try:
    from fairscale.optim import Adam  # type: ignore

    can_benchmark = True
except ImportError:
    from torch.optim import Adam  # type: ignore

    can_benchmark = False


def init_random_seed(seed: int):
    import numpy

    torch.manual_seed(seed)
    torch.cuda.manual_seed(seed)
    numpy.random.seed(seed)


<<<<<<< HEAD
def make_model(args, device, config):
    ninp = config["ninp"]
    nhead = config["nhead"]
    initrange = config["initrange"]
    dropout = config["dropout"]
    vocab_size = config["vocab_size"]
    nhid = config["nhid"]
    lr = config["lr"]
=======
PIPE_CHUNKS = 2
iteration_count = 0


class EmbeddingLayer(nn.Embedding):
    def __init__(self, ntoken, ninp, initrange):
        super().__init__(ntoken, ninp)
        self.ninp = ninp
        self.weight.data.uniform_(-initrange, initrange)

    def forward(self, src):
        return super().forward(src) * math.sqrt(self.ninp)


class PositionalEncodingLayer(nn.Module):
    def __init__(self, d_model, dropout=0.1, max_len=5000):
        super(PositionalEncodingLayer, self).__init__()
        self.dropout = nn.Dropout(p=dropout)

        pe = torch.zeros(max_len, d_model)
        position = torch.arange(0, max_len, dtype=torch.float).unsqueeze(1)
        div_term = torch.exp(torch.arange(0, d_model, 2).float() * (-math.log(10000.0) / d_model))
        pe[:, 0::2] = torch.sin(position * div_term)
        pe[:, 1::2] = torch.cos(position * div_term)
        pe = pe.unsqueeze(0).transpose(0, 1)
        self.register_buffer("pe", pe)

    def forward(self, x):
        x = x + self.pe[: x.size(0), :]
        return self.dropout(x)


class TransformerDecoderLayer(nn.TransformerEncoderLayer):
    """Though this class inherits from torch.nn.TransformerEncoderLayer,
    it functions as a decoder in this model"""

    def __init__(self, ninp, nhead, nhid, droupout):
        super().__init__(ninp, nhead, nhid, droupout)
        self.src_mask = None

    def _generate_square_subsequent_mask(self, sz):
        mask = (torch.triu(torch.ones(sz, sz)) == 1).transpose(0, 1)
        mask = mask.float().masked_fill(mask == 0, float("-inf")).masked_fill(mask == 1, float(0.0))
        return mask

    def forward(self, src):
        global iteration_count
        iteration_count += 1
        # if iteration_count == 196:
        #    dump_cuda_tensors()

        if self.src_mask is None or self.src_mask.size(0) != len(src):
            device = src.device
            mask = self._generate_square_subsequent_mask(len(src)).to(device)
            self.src_mask = mask

        return super().forward(src, self.src_mask)


class LinearLayer(nn.Linear):
    def __init__(self, ninp, ntoken, initrange):
        super().__init__(ninp, ntoken)
        self.bias.data.zero_()
        self.weight.data.uniform_(-initrange, initrange)


class TransformerLMSequential(nn.Sequential):
    """A small language model based on the design of GPT-2 using nn.Sequential
    for compatability with Pipe"""

    def __init__(self, ntokens, ninp, nhead, nhid, dropout, initrange, ndecoder):
        layers = [
            EmbeddingLayer(ntokens, ninp, initrange),
            PositionalEncodingLayer(ninp, dropout),
        ]
        for _ in range(ndecoder):
            layers.append(TransformerDecoderLayer(ninp, nhead, nhid, dropout))

        layers.append(LinearLayer(ninp, ntokens, initrange))
        super(TransformerLMSequential, self).__init__(*layers)


def get_data(device):
    with warnings.catch_warnings(record=True) as fjldska:
        TEXT = torchtext.data.Field(
            tokenize=get_tokenizer("basic_english"), init_token="<sos>", eos_token="<eos>", lower=True
        )
        train_txt, val_txt, test_txt = torchtext.datasets.WikiText2.splits(TEXT)
        TEXT.build_vocab(train_txt)
        ntokens = len(TEXT.vocab.stoi)

        batch_size = 20
        eval_batch_size = 10
        train_data = batchify(train_txt, batch_size, TEXT, device)
        val_data = batchify(val_txt, eval_batch_size, TEXT, device)
        test_data = batchify(test_txt, eval_batch_size, TEXT, device)

        return ntokens, train_data, val_data, test_data


def batchify(data, bsz, TEXT, device):
    data = TEXT.numericalize([data.examples[0].text])
    nbatch = data.size(0) // bsz
    data = data.narrow(0, 0, nbatch * bsz)
    data = data.view(bsz, -1).t().contiguous()
    return data.to(device)


def get_batch(source, i, bptt):
    seq_len = min(bptt, len(source) - 1 - i)
    data = source[i : i + seq_len]
    target = source[i + 1 : i + 1 + seq_len].view(-1)
    return data, target


def make_model(args, device, ntokens):
    ninp = 2048  # embedding dimension
    nhid = 2048  # the dimension of the feedforward network model in nn.TransformerEncoder
    nhead = 32  # the number of heads in the multiheadattention models
    dropout = 0
    initrange = 0.1
>>>>>>> 2d9243bf
    ndecoder = args.num_decoder_layers

    if args.lazy_construction:
        layers = [
            LazyModule(lambda: models.EmbeddingLayer(vocab_size, ninp, initrange)),
            LazyModule(lambda: models.PositionalEncodingLayer(ninp, dropout)),
        ]
        for _ in range(ndecoder):
            layers.append(LazyModule(lambda: models.TransformerDecoderLayer(ninp, nhead, nhid, dropout)))

        layers.append(LazyModule(lambda: models.LinearLayer(ninp, vocab_size, initrange)))
        model = layers
    else:
<<<<<<< HEAD
        model = TransformerLMSequntial(vocab_size, ninp, nhead, nhid, dropout, initrange, ndecoder).to(device)
=======
        model = TransformerLMSequential(ntokens, ninp, nhead, nhid, dropout, initrange, ndecoder).to(device)

    criterion = nn.CrossEntropyLoss()
    lr = 0.01  # learning rate
>>>>>>> 2d9243bf

    def make_adam(model):
        if args.ddp_zero:
            return OSS(params=model.parameters(), optim=Adam, group=get_data_parallel_group(), lr=lr)
        else:
            return Adam(model.parameters(), lr=lr)

    optimizer = make_adam
    return model, optimizer


def get_tensors_by_size_bucket():
    from collections import defaultdict
    import gc

    size_buckets = defaultdict(int)
    for obj in gc.get_objects():
        if not isinstance(obj, torch.Tensor):
            continue
        if obj.device.type == "cuda":
            size_buckets[(*obj.size(),) + (obj.element_size(),)] += 1

    return size_buckets


def dump_size_buckets(size_buckets, prefix=""):
    from functools import reduce
    import operator

    total = 0
    for key, value in size_buckets.items():
        this = reduce(operator.mul, key) * value
        total += this
        print(prefix + f"{key} : {value}, {this}")

    print(prefix + f"total = {total}")


last_size_buckets = None
once = True


def safe_rank():
    try:
        return torch.distributed.get_rank()
    except AssertionError:
        return 0


def check_size_buckets():
    global last_size_buckets
    global once
    size_buckets = get_tensors_by_size_bucket()
    if last_size_buckets is not None:
        if size_buckets != last_size_buckets:
            print(f"difference is oustanding tensors: {safe-rank()}")
            dump_size_buckets(last_size_buckets, "old: ")
            dump_size_buckets(size_buckets, "new: ")
        if once:
            print(f"dumping buckets for: {safe_rank()}")
            dump_size_buckets(last_size_buckets, "old: ")
            dump_size_buckets(size_buckets, "new: ")
            once = False
    else:
        print(f"size buckets none on {safe_rank()}")
    last_size_buckets = size_buckets


def dump_cuda_tensors():
    print(f"dumping cuda tensors...")
    from functools import reduce
    import gc
    import operator

    for obj in gc.get_objects():
        if not isinstance(obj, torch.Tensor):
            continue
        if obj.device.type == "cuda":
            size_buckets[(*obj.size(),) + (obj.element_size(),)] += 1

    print(f"outstanding cuda tensors:")
    total = 0
    for key, value in size_buckets.items():
        this = reduce(operator.mul, key) * value
        total += this
        print(f"{key} : {value}, {this}")
    print(f"total size = {total}")

    import pprint

    pprint.pprint(torch.cuda.memory_stats())


def train(lm_dataloader, model, criterion, optimizer, vocab_size, args):
    model.train()
    from functools import reduce
    import operator

    num_params = reduce(operator.add, (reduce(operator.mul, x.size()) for x in model.parameters()))
    if model.group:
        total = torch.Tensor([num_params])
        if torch.cuda.is_available():
            total = total.cuda()
        torch.distributed.all_reduce(total, group=model.group)
        logging.info(
            f"training model, #prams = {num_params}, group: {model.group.rank()}, grank:"
            f" {torch.distributed.get_rank()}, sizes {model.group.size()}"
        )
        torch.distributed.barrier()
        if model.group.rank() == 0:
            logging.info(f"total #prams = {total.item()}")
    else:
        logging.info(f"training model, #prams = {num_params}")
    vocab_size = 10000  # FIXME
    total_loss = 0.0
    start_time = time.time()
    word_counter = 0

    optimizer = optimizer(model)

    def get_first_device(model):
        if isinstance(model, DDP):
            model = model.module

        if not torch.cuda.is_available():
            return torch.device("cpu")
        if model.devices:
            return model.devices[0]
        else:
            return torch.cuda.current_device()

    def get_last_device(model):
        if isinstance(model, DDP):
            model = model.module

        if not torch.cuda.is_available():
            return torch.device("cpu")
        if model.devices:
            return model.devices[-1]
        else:
            return torch.cuda.current_device()

    pipe_group = model.group

    if args.ddp_zero:
        model = DDP(
            model,
            device_ids=[torch.cuda.current_device()],
            process_group=get_data_parallel_group(),
            find_unused_parameters=False,
        )

    if pipe_group and pipe_group.rank() != 0 and pipe_group.rank() != (pipe_group.size() - 1):
        thing = {"input": torch.zeros(args.batch_size)}

        class FakeDataset:
            def __getitem__(self, index):
                return thing

            def __len__(self):
                return len(lm_dataloader)

        lm_dataloader = FakeDataset()

    for i, batch in enumerate(lm_dataloader):
        bi = batch["input"]
        if args.max_batch and i > args.max_batch:
            break
        optimizer.zero_grad()
        try:
            if (pipe_group is None or pipe_group.rank() == 0) and not args.ddp_zero:
                tmp = batch["input"].to(get_first_device(model))
                output = model(tmp)
            else:
                output = model(batch["input"])
        except Exception as e:
            raise RuntimeError(f"training failed on {torch.distributed.get_rank()}") from e

        if pipe_group is None or pipe_group.rank() == pipe_group.size() - 1:
            target = batch["target"].to(get_last_device(model))
            output = output.to(target.device)

            loss = criterion(output.view(-1, vocab_size), target.view(-1))
            if args.ddp_zero:
                ddp_group = get_data_parallel_group()
                torch.distributed.all_reduce(loss, op=torch.distributed.ReduceOp.SUM, group=ddp_group)
                loss /= ddp_group.size()
            loss.backward()
            del target
        else:
            if args.ddp_zero:
                model.module.back_helper(output)
            else:
                model.back_helper(output)

        del output

        torch.nn.utils.clip_grad_value_(model.parameters(), 0.05)
        optimizer.step()

        if pipe_group is None or pipe_group.rank() == pipe_group.size() - 1:
            total_loss += loss.item()
            log_interval = 1
            word_counter += batch["ntokens"]
            if i % log_interval == 0 and i > 0:
                cur_loss = total_loss / log_interval
                elapsed = time.time() - start_time
                print(
                    "| batch {:5d} | wps {:5.2f} | loss {:5.2f} | ppl {:8.2f}".format(
                        i, word_counter / elapsed, cur_loss, math.exp(cur_loss)
                    )
                )
                word_counter = 0
                total_loss = 0
                start_time = time.time()
        # if i >= 10:
        #    break
        # torch.cuda.empty_cache()
        # check_size_buckets()


def evaluate(eval_model, data_source, criterion, bptt, ntokens):
    eval_model.eval()
    total_loss = 0.0

    def get_batch(source, i, bptt):
        seq_len = min(bptt, len(source) - 1 - i)
        data = source[i : i + seq_len]
        target = source[i + 1 : i + 1 + seq_len].view(-1)
        return data, target

    with torch.no_grad():
        for i in range(0, data_source.size(0) - 1, bptt):
            data, targets = get_batch(data_source, i, bptt)
            output = eval_model(data)
            output = output.to(targets.device)
            output_flat = output.view(-1, ntokens)
            total_loss += len(data) * criterion(output_flat, targets).item()
    return total_loss / (len(data_source) - 1)


def get_number_of_words(data):
    return data.size()[0] * data.size()[1]


def benchmark_language_model(train_data, val_data, test_data, model, criterion, optimizer, ntokens, args):
    epoch = 1
    bptt = 35
    start_time = time.time()

    print("-" * 110)
    print("| start of epoch {:1d}".format(epoch))
    print("-" * 110)
    epoch_start_time = time.time()
    train(train_data, model, criterion, optimizer, bptt, ntokens, args)
    val_loss = 1  # evaluate(model, val_data, criterion, bptt, ntokens)
    print("-" * 89)
    print(
        "| end of epoch {:1d} | time: {:5.2f}s | valid loss {:5.2f} ".format(
            epoch, (time.time() - epoch_start_time), val_loss
        )
    )
    print("-" * 110)

    elapsed_time = time.time() - start_time
    nwords = get_number_of_words(train_data) + get_number_of_words(val_data)
    wps = nwords / elapsed_time

    test_loss = 1  # evaluate(model, test_data, criterion, bptt, ntokens)
    print("=" * 89)
    print(
        "| end of training | test loss {:5.2f} \n| time: {:5.2f}s | words: {:3d} | wps: {:5.2f}".format(
            test_loss, elapsed_time, nwords, wps
        )
    )
    print("=" * 110)

    if can_benchmark and len(model.balance) == 4:
        # Assert that words per second is within 3 standard deviations of the average
        # of six golden runs
        assert wps > 36954.4 - (3 * 116.825)

        print("Peak allocated bytes on cuda:0: {:1d}".format(torch.cuda.memory_stats(0)["allocated_bytes.all.peak"]))
        print("Peak allocated bytes on cuda:1: {:1d}".format(torch.cuda.memory_stats(1)["allocated_bytes.all.peak"]))
        print("Peak allocated bytes on cuda:2: {:1d}".format(torch.cuda.memory_stats(2)["allocated_bytes.all.peak"]))
        print("Peak allocated bytes on cuda:3: {:1d}".format(torch.cuda.memory_stats(3)["allocated_bytes.all.peak"]))

        # Assert that memory usage on each GPU is within 10% of golden run
        # Right-hand-side is golden run bytes * 110%
        assert torch.cuda.memory_stats(0)["allocated_bytes.all.peak"] < 4061909504 * 1.1
        assert torch.cuda.memory_stats(1)["allocated_bytes.all.peak"] < 4050944 * 1.1
        assert torch.cuda.memory_stats(2)["allocated_bytes.all.peak"] < 10427392 * 1.1
        assert torch.cuda.memory_stats(3)["allocated_bytes.all.peak"] < 2031824896 * 1.1
        print("No regression detected")


def generate_balance_weighted(num_devices, num_layers, fraction=0.5):
    balance = []
    layers_assigned = 0
    average_count = num_layers / num_devices
    last_layers = int(average_count * fraction)

    balance = generate_balance(num_devices - 1, num_layers - last_layers)
    balance.append(last_layers)
    return balance


def generate_balance(num_devices, num_layers):
    balance = []
    layers_assigned = 0
    for i in range(num_devices):
        x = (num_layers - layers_assigned) / (num_devices - i)
        if x.is_integer():
            balance.append(int(x))
            layers_assigned += x
        else:
            balance.append(math.ceil(x))
            layers_assigned += math.ceil(x)
    return balance


def make_model_and_data(args, new_data: bool = True, config=None):
    device = torch.device("cuda") if torch.cuda.is_available() else torch.device("cpu")
    if args.use_synthetic_data:
        model, optimizer = make_model(args, device, config)
        lm_dataset = BenchmarkLMDataset()
        lm_dataloader = DataLoader(
            lm_dataset, batch_size=args.batch_size, shuffle=True, num_workers=0, collate_fn=collate_sentences_lm
        )
        return {"model": model, "optimizer": optimizer, "data": lm_dataloader}
    else:
        data = datasets.get_wikitext2_data(device)
        ntokens, _, _, _ = data
        config["vocab_size"] = ntokens
        model, optimizer = make_model(args, device, ntokens)
        return {
            "model": model,
            "optimizer": optimizer,
            "data": data,
        }


def create_model_config(model_name):
    if model_name == "seq_pred":
        return {
            "vocab_size": 10000,
            "ninp": 2048,  # embedding dimension
            "nhid": 2048,  # the dimension of the feedforward network model in nn.TransformerEncoder
            "nhead": 32,  # the number of heads in the multiheadattention models
            "dropout": 0,
            "initrange": 0.1,
            "criterion": nn.CrossEntropyLoss(),
            "lr": 0.01,  # learning rate
            "scaler": GradScaler(),
        }


def bench_single_process(args):
    num_devices = torch.cuda.device_count() if torch.cuda.is_available() else 1
    assert num_devices > 0
    init_random_seed(0)

    config = create_model_config(args.model_name)
    blob = make_model_and_data(args, config=config)
    model = blob["model"]

    balance = generate_balance(min(num_devices, 4), len(model))
    p = pipe.Pipe(
        model, balance, chunks=args.chunks, pipelined_backward=args.pipelined_backward, checkpoint=args.checkpoint
    )
    del model
    del blob["model"]

    if args.use_synthetic_data:
        train(blob["data"], p, config["criterion"], blob["optimizer"], config["vocab_size"], args)
    else:
        ntokens, train_data, val_data, test_data = blob["data"]
        benchmark_language_model(
            train_data, val_data, test_data, p, config["criterion"], blob["optimizer"], ntokens, args
        )


def run_mp_worker(args, available_workers):

    config = create_model_config(args.model_name)
    blob = make_model_and_data(args, config=config)
    model = blob["model"]

    balance = generate_balance_weighted(get_pipeline_parallel_group().size(), len(model), 0.8)
    p = pipe.Pipe(
        model,
        balance,
        style=Pipe.AsyncSchedule,
        chunks=args.chunks,
        worker_map=get_worker_map(),
        input_device=torch.device("cuda") if torch.cuda.is_available() else torch.device("cpu"),
        pipelined_backward=args.pipelined_backward,
        checkpoint=args.checkpoint,
        # loss_fn=blob["criterion"],
    )
    if torch.cuda.is_available():
        p = p.cuda()
    if args.all_at_once and p.pipeline:
        print(f"running all at once")
        p.pipeline.all_at_once = True

    if args.use_synthetic_data:
        train(blob["data"], p, config["criterion"], blob["optimizer"], config["vocab_size"], args)
    else:
        ntokens, train_data, val_data, test_data = blob["data"]
        benchmark_language_model(
            train_data, val_data, test_data, p, config["criterion"], blob["optimizer"], ntokens, args
        )


def run_worker(rank, world_size, args):
    if args.world_size != 0:
        world_size = args.world_size
    dist_init(rank + args.rank_base, world_size, hostname=args.host)
    initialize_model_parallel(1, world_size)
    init_random_seed(0)
    run_mp_worker(args, world_size)

    rpc.shutdown()
    torch.distributed.destroy_process_group()


def bench_multi_process(args, all_at_once=False):
    if args.local_world_size != 0:
        world_size = args.local_world_size
    else:
        world_size = min(torch.cuda.device_count(), 2)
    mp.spawn(run_worker, args=(world_size, args), nprocs=world_size, join=True)


best_device_map = {
    0: "mlx5_0:1",
    1: "mlx5_0:1",
    2: "mlx5_1:1",
    3: "mlx5_1:1",
    4: "mlx5_2:1",
    5: "mlx5_2:1",
    6: "mlx5_3:1",
    7: "mlx5_3:1",
}


def bench_mpi(args):
    guess_rank = int(os.environ["OMPI_COMM_WORLD_RANK"])
    world_size = int(os.environ["OMPI_COMM_WORLD_SIZE"])
    local_rank = int(os.environ["OMPI_COMM_WORLD_LOCAL_RANK"])
    os.environ["UCX_NET_DEVICES"] = best_device_map[local_rank]

    os.environ["MASTER_ADDR"] = args.host
    os.environ["MASTER_PORT"] = "10638"
    if args.socket_name:
        os.environ["GLOO_SOCKET_IFNAME"] = args.socket_name
        os.environ["TP_SOCKET_IFNAME"] = args.socket_name

    torch.distributed.init_process_group(backend="gloo", rank=guess_rank, world_size=world_size)

    os.environ["MASTER_ADDR"] = args.host
    os.environ["MASTER_PORT"] = "10639"
    init_method = f"tcp://{os.environ['MASTER_ADDR']}:{os.environ['MASTER_PORT']}"
    rank = torch.distributed.get_rank()
    world_size = torch.distributed.get_world_size()
    torch.cuda.set_device(local_rank % torch.cuda.device_count())

    rpc.init_rpc(
        f"Test{rank}",
        rank=rank,
        world_size=world_size,
        backend=rpc.BackendType.PROCESS_GROUP,
        rpc_backend_options=rpc.ProcessGroupRpcBackendOptions(rpc_timeout=20, init_method=init_method),
    )

    backends = {"model_parallel_backend": "nccl", "pipeline_backend": "mpi", "ddp_backend": "nccl"}

    if args.ddp_zero:
        initialize_model_parallel(1, 4, **backends)
    else:
        initialize_model_parallel(1, world_size, **backends)
    init_random_seed(0)

    run_mp_worker(args, world_size)

    rpc.shutdown()
    torch.distributed.destroy_process_group()


parser = argparse.ArgumentParser(description="benchmark")
parser.add_argument("--local-world-size", "-l", type=int, default=0, help="local world size")
parser.add_argument("--world-size", "-w", type=int, default=0, help="world size")
parser.add_argument("--rank-base", "-r", type=int, help="rank base", default=0)
parser.add_argument("--host", "-o", type=str, default="localhost", help="hostname")
parser.add_argument("--no-mpi", action="store_true", default=False, help="disable mpi")
parser.add_argument("--chunks", type=int, default=1, help="number of microbatches per batch")
parser.add_argument("--batch-size", type=int, default=8, help="size of a batch")
parser.add_argument("--all-at-once", action="store_true", default=False, help="do backward pass on whole batch at once")
parser.add_argument("--max-batch", type=int, default=4, help="Max number of batches")
parser.add_argument("--socket-name", type=str, default=None, help="socket ifname for gloo/tp")
parser.add_argument("--num-decoder-layers", type=int, default=10, help="Number of decoder layers in the model")
parser.add_argument("--ddp-zero", action="store_true", default=False, help="enable ddp")
parser.add_argument(
    "--lazy-construction", action="store_true", default=False, help="Number of decoder layers in the model"
)
parser.add_argument(
    "--checkpoint", default="never", choices=["always", "except_last", "never"], help="Checkpointing strategy for pipe"
)
parser.add_argument(
    "--pipelined-backward", dest="pipelined_backward", action="store_true", help="Pipelined backward pass"
)
parser.add_argument(
    "--no-pipelined-backward", dest="pipelined_backward", action="store_false", help="Pipelined backward pass"
)
parser.add_argument("--use_synthetic_data", default=True, help="Uses synthetic data to run benchmarks.")
parser.add_argument(
    "--model_name", default="seq_pred", choices=["seq_pred", "transformer"], help="Model used to benchmark pipe."
)
parser.set_defaults(pipelined_backward=True)

if __name__ == "__main__":
    args = parser.parse_args()
    # TODO: Add support for multiprocess benchmarking.
    if args.no_mpi or "OMPI_COMM_WORLD_RANK" not in os.environ:
        print(f"Running benchmark with args: {args}")
        bench_single_process(args)
    else:
        if os.environ["OMPI_COMM_WORLD_RANK"] == "0":
            print(f"Running benchmark with args: {args}")
        bench_mpi(args)<|MERGE_RESOLUTION|>--- conflicted
+++ resolved
@@ -43,7 +43,6 @@
     numpy.random.seed(seed)
 
 
-<<<<<<< HEAD
 def make_model(args, device, config):
     ninp = config["ninp"]
     nhead = config["nhead"]
@@ -52,129 +51,6 @@
     vocab_size = config["vocab_size"]
     nhid = config["nhid"]
     lr = config["lr"]
-=======
-PIPE_CHUNKS = 2
-iteration_count = 0
-
-
-class EmbeddingLayer(nn.Embedding):
-    def __init__(self, ntoken, ninp, initrange):
-        super().__init__(ntoken, ninp)
-        self.ninp = ninp
-        self.weight.data.uniform_(-initrange, initrange)
-
-    def forward(self, src):
-        return super().forward(src) * math.sqrt(self.ninp)
-
-
-class PositionalEncodingLayer(nn.Module):
-    def __init__(self, d_model, dropout=0.1, max_len=5000):
-        super(PositionalEncodingLayer, self).__init__()
-        self.dropout = nn.Dropout(p=dropout)
-
-        pe = torch.zeros(max_len, d_model)
-        position = torch.arange(0, max_len, dtype=torch.float).unsqueeze(1)
-        div_term = torch.exp(torch.arange(0, d_model, 2).float() * (-math.log(10000.0) / d_model))
-        pe[:, 0::2] = torch.sin(position * div_term)
-        pe[:, 1::2] = torch.cos(position * div_term)
-        pe = pe.unsqueeze(0).transpose(0, 1)
-        self.register_buffer("pe", pe)
-
-    def forward(self, x):
-        x = x + self.pe[: x.size(0), :]
-        return self.dropout(x)
-
-
-class TransformerDecoderLayer(nn.TransformerEncoderLayer):
-    """Though this class inherits from torch.nn.TransformerEncoderLayer,
-    it functions as a decoder in this model"""
-
-    def __init__(self, ninp, nhead, nhid, droupout):
-        super().__init__(ninp, nhead, nhid, droupout)
-        self.src_mask = None
-
-    def _generate_square_subsequent_mask(self, sz):
-        mask = (torch.triu(torch.ones(sz, sz)) == 1).transpose(0, 1)
-        mask = mask.float().masked_fill(mask == 0, float("-inf")).masked_fill(mask == 1, float(0.0))
-        return mask
-
-    def forward(self, src):
-        global iteration_count
-        iteration_count += 1
-        # if iteration_count == 196:
-        #    dump_cuda_tensors()
-
-        if self.src_mask is None or self.src_mask.size(0) != len(src):
-            device = src.device
-            mask = self._generate_square_subsequent_mask(len(src)).to(device)
-            self.src_mask = mask
-
-        return super().forward(src, self.src_mask)
-
-
-class LinearLayer(nn.Linear):
-    def __init__(self, ninp, ntoken, initrange):
-        super().__init__(ninp, ntoken)
-        self.bias.data.zero_()
-        self.weight.data.uniform_(-initrange, initrange)
-
-
-class TransformerLMSequential(nn.Sequential):
-    """A small language model based on the design of GPT-2 using nn.Sequential
-    for compatability with Pipe"""
-
-    def __init__(self, ntokens, ninp, nhead, nhid, dropout, initrange, ndecoder):
-        layers = [
-            EmbeddingLayer(ntokens, ninp, initrange),
-            PositionalEncodingLayer(ninp, dropout),
-        ]
-        for _ in range(ndecoder):
-            layers.append(TransformerDecoderLayer(ninp, nhead, nhid, dropout))
-
-        layers.append(LinearLayer(ninp, ntokens, initrange))
-        super(TransformerLMSequential, self).__init__(*layers)
-
-
-def get_data(device):
-    with warnings.catch_warnings(record=True) as fjldska:
-        TEXT = torchtext.data.Field(
-            tokenize=get_tokenizer("basic_english"), init_token="<sos>", eos_token="<eos>", lower=True
-        )
-        train_txt, val_txt, test_txt = torchtext.datasets.WikiText2.splits(TEXT)
-        TEXT.build_vocab(train_txt)
-        ntokens = len(TEXT.vocab.stoi)
-
-        batch_size = 20
-        eval_batch_size = 10
-        train_data = batchify(train_txt, batch_size, TEXT, device)
-        val_data = batchify(val_txt, eval_batch_size, TEXT, device)
-        test_data = batchify(test_txt, eval_batch_size, TEXT, device)
-
-        return ntokens, train_data, val_data, test_data
-
-
-def batchify(data, bsz, TEXT, device):
-    data = TEXT.numericalize([data.examples[0].text])
-    nbatch = data.size(0) // bsz
-    data = data.narrow(0, 0, nbatch * bsz)
-    data = data.view(bsz, -1).t().contiguous()
-    return data.to(device)
-
-
-def get_batch(source, i, bptt):
-    seq_len = min(bptt, len(source) - 1 - i)
-    data = source[i : i + seq_len]
-    target = source[i + 1 : i + 1 + seq_len].view(-1)
-    return data, target
-
-
-def make_model(args, device, ntokens):
-    ninp = 2048  # embedding dimension
-    nhid = 2048  # the dimension of the feedforward network model in nn.TransformerEncoder
-    nhead = 32  # the number of heads in the multiheadattention models
-    dropout = 0
-    initrange = 0.1
->>>>>>> 2d9243bf
     ndecoder = args.num_decoder_layers
 
     if args.lazy_construction:
@@ -188,20 +64,13 @@
         layers.append(LazyModule(lambda: models.LinearLayer(ninp, vocab_size, initrange)))
         model = layers
     else:
-<<<<<<< HEAD
         model = TransformerLMSequntial(vocab_size, ninp, nhead, nhid, dropout, initrange, ndecoder).to(device)
-=======
-        model = TransformerLMSequential(ntokens, ninp, nhead, nhid, dropout, initrange, ndecoder).to(device)
-
-    criterion = nn.CrossEntropyLoss()
-    lr = 0.01  # learning rate
->>>>>>> 2d9243bf
-
-    def make_adam(model):
+
+    def make_adam(params):
         if args.ddp_zero:
-            return OSS(params=model.parameters(), optim=Adam, group=get_data_parallel_group(), lr=lr)
+            return OSS(params=params, optim=Adam, group=get_data_parallel_group(), lr=lr)
         else:
-            return Adam(model.parameters(), lr=lr)
+            return Adam(params, lr=lr)
 
     optimizer = make_adam
     return model, optimizer
@@ -289,8 +158,7 @@
     pprint.pprint(torch.cuda.memory_stats())
 
 
-def train(lm_dataloader, model, criterion, optimizer, vocab_size, args):
-    model.train()
+def log_number_of_parameters(model):
     from functools import reduce
     import operator
 
@@ -301,22 +169,16 @@
             total = total.cuda()
         torch.distributed.all_reduce(total, group=model.group)
         logging.info(
-            f"training model, #prams = {num_params}, group: {model.group.rank()}, grank:"
+            f"training model, #params = {num_params}, group: {model.group.rank()}, grank:"
             f" {torch.distributed.get_rank()}, sizes {model.group.size()}"
         )
         torch.distributed.barrier()
         if model.group.rank() == 0:
             logging.info(f"total #prams = {total.item()}")
     else:
-        logging.info(f"training model, #prams = {num_params}")
-    vocab_size = 10000  # FIXME
-    total_loss = 0.0
-    start_time = time.time()
-    word_counter = 0
-
-    optimizer = optimizer(model)
-
-    def get_first_device(model):
+        logging.info(f"training model, #params = {num_params}")
+
+def get_first_device(model):
         if isinstance(model, DDP):
             model = model.module
 
@@ -327,16 +189,43 @@
         else:
             return torch.cuda.current_device()
 
-    def get_last_device(model):
-        if isinstance(model, DDP):
-            model = model.module
-
-        if not torch.cuda.is_available():
-            return torch.device("cpu")
-        if model.devices:
-            return model.devices[-1]
-        else:
-            return torch.cuda.current_device()
+def get_last_device(model):
+    if isinstance(model, DDP):
+        model = model.module
+
+    if not torch.cuda.is_available():
+        return torch.device("cpu")
+    if model.devices:
+        return model.devices[-1]
+    else:
+        return torch.cuda.current_device()
+
+def get_fake_dataloader():
+    thing = {"input": torch.zeros(args.batch_size)}
+
+    class FakeDataset:
+        def __getitem__(self, index):
+            return thing
+
+        def __len__(self):
+            return len(lm_dataloader)
+
+    return FakeDataset()
+
+def train(data_config, model, benchmark_config, args):
+    lm_dataloader = data_config['data']
+    criterion = benchmark_config['criterion']
+    vocab_size = benchmark_config['vocab_size']
+    optimizer = data_config['optimizer']
+
+    model.train()
+    log_number_of_parameters(model)
+    
+    total_loss = 0.0
+    start_time = time.time()
+    word_counter = 0
+
+    optimizer = optimizer(model.parameters())
 
     pipe_group = model.group
 
@@ -348,20 +237,12 @@
             find_unused_parameters=False,
         )
 
+    # TODO: Why do we need this? Can we use synthetic data instead?
     if pipe_group and pipe_group.rank() != 0 and pipe_group.rank() != (pipe_group.size() - 1):
-        thing = {"input": torch.zeros(args.batch_size)}
-
-        class FakeDataset:
-            def __getitem__(self, index):
-                return thing
-
-            def __len__(self):
-                return len(lm_dataloader)
-
-        lm_dataloader = FakeDataset()
+        lm_dataloader = get_fake_dataloader()
 
     for i, batch in enumerate(lm_dataloader):
-        bi = batch["input"]
+        
         if args.max_batch and i > args.max_batch:
             break
         optimizer.zero_grad()
@@ -393,7 +274,7 @@
 
         del output
 
-        torch.nn.utils.clip_grad_value_(model.parameters(), 0.05)
+        torch.nn.utils.clip_grad_value_(model.parameters(), benchmark_config['clip_value'])
         optimizer.step()
 
         if pipe_group is None or pipe_group.rank() == pipe_group.size() - 1:
@@ -411,10 +292,6 @@
                 word_counter = 0
                 total_loss = 0
                 start_time = time.time()
-        # if i >= 10:
-        #    break
-        # torch.cuda.empty_cache()
-        # check_size_buckets()
 
 
 def evaluate(eval_model, data_source, criterion, bptt, ntokens):
@@ -441,7 +318,10 @@
     return data.size()[0] * data.size()[1]
 
 
-def benchmark_language_model(train_data, val_data, test_data, model, criterion, optimizer, ntokens, args):
+def benchmark_language_model(model_config, model, benchmark_config, args):
+    ntokens, train_data, val_data, test_data = model_config['data']
+    optimizer = model_config['optimizer']
+    criterion = benchmark_config['criterion']
     epoch = 1
     bptt = 35
     start_time = time.time()
@@ -538,7 +418,7 @@
         }
 
 
-def create_model_config(model_name):
+def create_benchmark_config(model_name):
     if model_name == "seq_pred":
         return {
             "vocab_size": 10000,
@@ -550,39 +430,37 @@
             "criterion": nn.CrossEntropyLoss(),
             "lr": 0.01,  # learning rate
             "scaler": GradScaler(),
+            "clip_value" : 0.05,
         }
 
 
-def bench_single_process(args):
+def benchmark_single_process(args):
     num_devices = torch.cuda.device_count() if torch.cuda.is_available() else 1
     assert num_devices > 0
     init_random_seed(0)
 
-    config = create_model_config(args.model_name)
-    blob = make_model_and_data(args, config=config)
-    model = blob["model"]
+    benchmark_config = create_benchmark_config(args.model_name)
+    model_config = make_model_and_data(args, config=benchmark_config)
+    model = model_config["model"]
 
     balance = generate_balance(min(num_devices, 4), len(model))
     p = pipe.Pipe(
         model, balance, chunks=args.chunks, pipelined_backward=args.pipelined_backward, checkpoint=args.checkpoint
     )
     del model
-    del blob["model"]
+    del model_config["model"]
 
     if args.use_synthetic_data:
-        train(blob["data"], p, config["criterion"], blob["optimizer"], config["vocab_size"], args)
-    else:
-        ntokens, train_data, val_data, test_data = blob["data"]
-        benchmark_language_model(
-            train_data, val_data, test_data, p, config["criterion"], blob["optimizer"], ntokens, args
-        )
+        train(model_config, p, benchmark_config, args)
+    else:
+        benchmark_language_model(model_config, p, benchmark_config, args)
 
 
 def run_mp_worker(args, available_workers):
 
-    config = create_model_config(args.model_name)
-    blob = make_model_and_data(args, config=config)
-    model = blob["model"]
+    benchmark_config = create_benchmark_config(args.model_name)
+    model_config = make_model_and_data(args, config=benchmark_config)
+    model = model_config["model"]
 
     balance = generate_balance_weighted(get_pipeline_parallel_group().size(), len(model), 0.8)
     p = pipe.Pipe(
@@ -594,7 +472,7 @@
         input_device=torch.device("cuda") if torch.cuda.is_available() else torch.device("cpu"),
         pipelined_backward=args.pipelined_backward,
         checkpoint=args.checkpoint,
-        # loss_fn=blob["criterion"],
+        # TODO: Do we need to comment this out? loss_fn=benchmark_config["criterion"],
     )
     if torch.cuda.is_available():
         p = p.cuda()
@@ -603,12 +481,9 @@
         p.pipeline.all_at_once = True
 
     if args.use_synthetic_data:
-        train(blob["data"], p, config["criterion"], blob["optimizer"], config["vocab_size"], args)
-    else:
-        ntokens, train_data, val_data, test_data = blob["data"]
-        benchmark_language_model(
-            train_data, val_data, test_data, p, config["criterion"], blob["optimizer"], ntokens, args
-        )
+        train(model_config, p, benchmark_config, args)
+    else:
+        benchmark_language_model(model_config, p, benchmark_config, args)
 
 
 def run_worker(rank, world_size, args):
@@ -722,7 +597,7 @@
     # TODO: Add support for multiprocess benchmarking.
     if args.no_mpi or "OMPI_COMM_WORLD_RANK" not in os.environ:
         print(f"Running benchmark with args: {args}")
-        bench_single_process(args)
+        benchmark_single_process(args)
     else:
         if os.environ["OMPI_COMM_WORLD_RANK"] == "0":
             print(f"Running benchmark with args: {args}")
