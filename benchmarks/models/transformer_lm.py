--- conflicted
+++ resolved
@@ -84,37 +84,4 @@
             layers.append(TransformerDecoderLayer(ninp, nhead, nhid, dropout))
 
         layers.append(LinearLayer(ninp, ntokens, initrange))
-<<<<<<< HEAD
-        super(TransformerLM, self).__init__(*layers)
-
-
-class GoldenData:
-    def get_benchmark_config():
-        return {
-            "epochs": 1,
-            "vocab_size": 10000,
-            "ninp": 2048,  # embedding dimension
-            "nhid": 2048,  # the dimension of the feedforward network model in nn.TransformerEncoder
-            "nhead": 32,  # the number of heads in the multiheadattention models
-            "dropout": 0,
-            "initrange": 0.1,
-            "criterion": nn.CrossEntropyLoss(),
-            "lr": 0.001,  # learning rate
-            "scaler": GradScaler(),
-            "clip_value": 0.05,
-            "batch_size": 8,
-            "seq_len": 32,
-        }
-
-    def get_golden_real_stats():
-        return {
-            "avg_wps": 703.778,
-            "std_dev_wps": 5.732,
-            "peak_mem_usage": [2320996352, 1396742144, 1396742144, 2340010496],
-        }
-
-    def get_golden_synthetic_stats():
-        pass
-=======
-        super(TransformerLM, self).__init__(*layers)
->>>>>>> d0ddb5f7
+        super(TransformerLM, self).__init__(*layers)